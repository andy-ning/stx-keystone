[DEFAULT]
# Show more verbose log output (sets INFO log level output)
verbose = True

# Show debugging output in logs (sets DEBUG log level output)
debug = False

[app:server]
paste.app_factory = keystone.server:app_factory

# Which backend store should Keystone use by default is not specified
# in a request to add a new image to Glance? Default: 'file'
# Available choices are 'file', 'swift', and 's3'
default_store = file

# Address to bind the API server
bind_host = 0.0.0.0

# Port the bind the API server to
bind_port = 8900

# Address to find the registry server
registry_host = 0.0.0.0

# Port the registry server is listening on
registry_port = 9191

# Log to this file. Make sure you do not set the same log
# file for both the API and registry servers!
<<<<<<< HEAD
log_file = /var/log/keystone.log
=======
#
#log_file = /var/log/keystone.log
log_file = keystone.log
>>>>>>> 1daef1f7
<|MERGE_RESOLUTION|>--- conflicted
+++ resolved
@@ -27,10 +27,6 @@
 
 # Log to this file. Make sure you do not set the same log
 # file for both the API and registry servers!
-<<<<<<< HEAD
-log_file = /var/log/keystone.log
-=======
 #
 #log_file = /var/log/keystone.log
 log_file = keystone.log
->>>>>>> 1daef1f7
